--- conflicted
+++ resolved
@@ -93,7 +93,6 @@
 				/>
 			)}
 
-<<<<<<< HEAD
 			<TableContainer>
 				<Table>
 					<TableHead>
@@ -176,98 +175,6 @@
 				</Table>
 			</TableContainer>
 		</Stack>
-=======
-				<TableContainer>
-					<Table>
-						<TableHead>
-							<TableRow>
-								<TableCell width="33%">User</TableCell>
-								<TableCell width="33%">
-									<Stack direction="row" spacing={1} alignItems="center">
-										<span>Roles</span>
-										<TableColumnHelpTooltip variant="roles" />
-									</Stack>
-								</TableCell>
-								<TableCell width="33%">
-									<Stack direction="row" spacing={1} alignItems="center">
-										<span>Groups</span>
-										<TableColumnHelpTooltip variant="groups" />
-									</Stack>
-								</TableCell>
-								<TableCell width="1%" />
-							</TableRow>
-						</TableHead>
-						<TableBody>
-							{props.members?.map((member) => (
-								<TableRow key={member.user_id}>
-									<TableCell>
-										<AvatarData
-											avatar={
-												<UserAvatar
-													username={member.username}
-													avatarURL={member.avatar_url}
-												/>
-											}
-											title={member.name || member.username}
-											subtitle={member.email}
-										/>
-									</TableCell>
-									<UserRoleCell
-										inheritedRoles={member.global_roles}
-										roles={member.roles}
-										allAvailableRoles={props.allAvailableRoles}
-										oidcRoleSyncEnabled={false}
-										isLoading={props.isUpdatingMemberRoles}
-										canEditUsers={props.canEditMembers}
-										onEditRoles={async (roles) => {
-											try {
-												await props.updateMemberRoles(member, roles);
-												displaySuccess("Roles updated successfully.");
-											} catch (error) {
-												displayError(
-													getErrorMessage(error, "Failed to update roles."),
-												);
-											}
-										}}
-									/>
-									<UserGroupsCell userGroups={member.groups} />
-									<TableCell>
-										{member.user_id !== props.me.id && props.canEditMembers && (
-											<MoreMenu>
-												<MoreMenuTrigger>
-													<ThreeDotsButton />
-												</MoreMenuTrigger>
-												<MoreMenuContent>
-													<MoreMenuItem
-														danger
-														onClick={async () => {
-															try {
-																await props.removeMember(member);
-																displaySuccess("Member removed successfully.");
-															} catch (error) {
-																displayError(
-																	getErrorMessage(
-																		error,
-																		"Failed to remove member.",
-																	),
-																);
-															}
-														}}
-													>
-														Remove
-													</MoreMenuItem>
-												</MoreMenuContent>
-											</MoreMenu>
-										)}
-									</TableCell>
-								</TableRow>
-							))}
-						</TableBody>
-					</Table>
-				</TableContainer>
-			</Stack>
-		</div>
->>>>>>> dbe6b6c2
 	);
 };
 
