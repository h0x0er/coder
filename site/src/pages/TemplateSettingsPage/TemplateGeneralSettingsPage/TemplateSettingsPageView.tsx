import type { Template, UpdateTemplateMeta } from "api/typesGenerated";
import { PageHeader, PageHeaderTitle } from "components/PageHeader/PageHeader";
import type { ComponentProps, FC } from "react";
import { TemplateSettingsForm } from "./TemplateSettingsForm";

export interface TemplateSettingsPageViewProps {
<<<<<<< HEAD
  template: Template;
  onSubmit: (data: UpdateTemplateMeta) => void;
  onCancel: () => void;
  isSubmitting: boolean;
  submitError?: unknown;
  initialTouched?: ComponentProps<
    typeof TemplateSettingsForm
  >["initialTouched"];
  accessControlEnabled: boolean;
  advancedSchedulingEnabled: boolean;
  sharedPortsExperimentEnabled: boolean;
  sharedPortControlsEnabled: boolean;
}

export const TemplateSettingsPageView: FC<TemplateSettingsPageViewProps> = ({
  template,
  onCancel,
  onSubmit,
  isSubmitting,
  submitError,
  initialTouched,
  accessControlEnabled,
  advancedSchedulingEnabled,
  sharedPortsExperimentEnabled,
  sharedPortControlsEnabled,
=======
	template: Template;
	onSubmit: (data: UpdateTemplateMeta) => void;
	onCancel: () => void;
	isSubmitting: boolean;
	submitError?: unknown;
	initialTouched?: ComponentProps<
		typeof TemplateSettingsForm
	>["initialTouched"];
	accessControlEnabled: boolean;
	advancedSchedulingEnabled: boolean;
	sharedPortControlsEnabled: boolean;
}

export const TemplateSettingsPageView: FC<TemplateSettingsPageViewProps> = ({
	template,
	onCancel,
	onSubmit,
	isSubmitting,
	submitError,
	initialTouched,
	accessControlEnabled,
	advancedSchedulingEnabled,
	sharedPortControlsEnabled,
>>>>>>> 88c6a75d
}) => {
	return (
		<>
			<PageHeader css={{ paddingTop: 0 }}>
				<PageHeaderTitle>General Settings</PageHeaderTitle>
			</PageHeader>

<<<<<<< HEAD
      <TemplateSettingsForm
        initialTouched={initialTouched}
        isSubmitting={isSubmitting}
        template={template}
        onSubmit={onSubmit}
        onCancel={onCancel}
        error={submitError}
        accessControlEnabled={accessControlEnabled}
        advancedSchedulingEnabled={advancedSchedulingEnabled}
        portSharingExperimentEnabled={sharedPortsExperimentEnabled}
        portSharingControlsEnabled={sharedPortControlsEnabled}
      />
    </>
  );
=======
			<TemplateSettingsForm
				initialTouched={initialTouched}
				isSubmitting={isSubmitting}
				template={template}
				onSubmit={onSubmit}
				onCancel={onCancel}
				error={submitError}
				accessControlEnabled={accessControlEnabled}
				advancedSchedulingEnabled={advancedSchedulingEnabled}
				portSharingControlsEnabled={sharedPortControlsEnabled}
			/>
		</>
	);
>>>>>>> 88c6a75d
};<|MERGE_RESOLUTION|>--- conflicted
+++ resolved
@@ -4,33 +4,6 @@
 import { TemplateSettingsForm } from "./TemplateSettingsForm";
 
 export interface TemplateSettingsPageViewProps {
-<<<<<<< HEAD
-  template: Template;
-  onSubmit: (data: UpdateTemplateMeta) => void;
-  onCancel: () => void;
-  isSubmitting: boolean;
-  submitError?: unknown;
-  initialTouched?: ComponentProps<
-    typeof TemplateSettingsForm
-  >["initialTouched"];
-  accessControlEnabled: boolean;
-  advancedSchedulingEnabled: boolean;
-  sharedPortsExperimentEnabled: boolean;
-  sharedPortControlsEnabled: boolean;
-}
-
-export const TemplateSettingsPageView: FC<TemplateSettingsPageViewProps> = ({
-  template,
-  onCancel,
-  onSubmit,
-  isSubmitting,
-  submitError,
-  initialTouched,
-  accessControlEnabled,
-  advancedSchedulingEnabled,
-  sharedPortsExperimentEnabled,
-  sharedPortControlsEnabled,
-=======
 	template: Template;
 	onSubmit: (data: UpdateTemplateMeta) => void;
 	onCancel: () => void;
@@ -54,7 +27,6 @@
 	accessControlEnabled,
 	advancedSchedulingEnabled,
 	sharedPortControlsEnabled,
->>>>>>> 88c6a75d
 }) => {
 	return (
 		<>
@@ -62,22 +34,6 @@
 				<PageHeaderTitle>General Settings</PageHeaderTitle>
 			</PageHeader>
 
-<<<<<<< HEAD
-      <TemplateSettingsForm
-        initialTouched={initialTouched}
-        isSubmitting={isSubmitting}
-        template={template}
-        onSubmit={onSubmit}
-        onCancel={onCancel}
-        error={submitError}
-        accessControlEnabled={accessControlEnabled}
-        advancedSchedulingEnabled={advancedSchedulingEnabled}
-        portSharingExperimentEnabled={sharedPortsExperimentEnabled}
-        portSharingControlsEnabled={sharedPortControlsEnabled}
-      />
-    </>
-  );
-=======
 			<TemplateSettingsForm
 				initialTouched={initialTouched}
 				isSubmitting={isSubmitting}
@@ -91,5 +47,4 @@
 			/>
 		</>
 	);
->>>>>>> 88c6a75d
 };