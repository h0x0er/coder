import { API } from "api/api";
import { templateByNameKey } from "api/queries/templates";
import type { UpdateTemplateMeta } from "api/typesGenerated";
import { displaySuccess } from "components/GlobalSnackbar/utils";
import { useDashboard } from "modules/dashboard/useDashboard";
import { linkToTemplate, useLinks } from "modules/navigation";
import type { FC } from "react";
import { Helmet } from "react-helmet-async";
import { useMutation, useQueryClient } from "react-query";
import { useNavigate, useParams } from "react-router-dom";
import { pageTitle } from "utils/page";
import { useTemplateSettings } from "../TemplateSettingsLayout";
import { TemplateSettingsPageView } from "./TemplateSettingsPageView";

export const TemplateSettingsPage: FC = () => {
<<<<<<< HEAD
  const { template: templateName } = useParams() as { template: string };
  const navigate = useNavigate();
  const { organizationId } = useAuthenticated();
  const { template } = useTemplateSettings();
  const queryClient = useQueryClient();
  const { entitlements, experiments } = useDashboard();
  const accessControlEnabled = entitlements.features.access_control.enabled;
  const advancedSchedulingEnabled =
    entitlements.features.advanced_template_scheduling.enabled;
  const sharedPortsExperimentEnabled = experiments.includes("shared-ports");
  const sharedPortControlsEnabled =
    entitlements.features.control_shared_ports.enabled;
=======
	const { template: templateName } = useParams() as { template: string };
	const navigate = useNavigate();
	const getLink = useLinks();
	const { template } = useTemplateSettings();
	const queryClient = useQueryClient();
	const { entitlements } = useDashboard();
	const accessControlEnabled = entitlements.features.access_control.enabled;
	const advancedSchedulingEnabled =
		entitlements.features.advanced_template_scheduling.enabled;
	const sharedPortControlsEnabled =
		entitlements.features.control_shared_ports.enabled;
>>>>>>> 88c6a75d

	const {
		mutate: updateTemplate,
		isLoading: isSubmitting,
		error: submitError,
	} = useMutation(
		(data: UpdateTemplateMeta) => {
			return API.updateTemplateMeta(template.id, data);
		},
		{
			onSuccess: async (data) => {
				// This update has a chance to return a 304 which means nothing was updated.
				// In this case, the return payload will be empty and we should use the
				// original template data.
				if (!data) {
					data = template;
				} else {
					// Only invalid the query if data is returned, indicating at least one field was updated.
					//
					// we use data.name because an admin may have updated templateName to something new
					await queryClient.invalidateQueries(
						templateByNameKey(template.organization_name, data.name),
					);
				}
				displaySuccess("Template updated successfully");
				navigate(getLink(linkToTemplate(data.organization_name, data.name)));
			},
		},
	);

<<<<<<< HEAD
  return (
    <>
      <Helmet>
        <title>{pageTitle([template.name, "General Settings"])}</title>
      </Helmet>
      <TemplateSettingsPageView
        isSubmitting={isSubmitting}
        template={template}
        submitError={submitError}
        onCancel={() => {
          navigate(`/templates/${templateName}`);
        }}
        onSubmit={(templateSettings) => {
          updateTemplate({
            ...template,
            ...templateSettings,
          });
        }}
        accessControlEnabled={accessControlEnabled}
        advancedSchedulingEnabled={advancedSchedulingEnabled}
        sharedPortsExperimentEnabled={sharedPortsExperimentEnabled}
        sharedPortControlsEnabled={sharedPortControlsEnabled}
      />
    </>
  );
=======
	return (
		<>
			<Helmet>
				<title>{pageTitle(template.name, "General Settings")}</title>
			</Helmet>
			<TemplateSettingsPageView
				isSubmitting={isSubmitting}
				template={template}
				submitError={submitError}
				onCancel={() => {
					navigate(
						getLink(linkToTemplate(template.organization_name, templateName)),
					);
				}}
				onSubmit={(templateSettings) => {
					updateTemplate({
						...template,
						...templateSettings,
					});
				}}
				accessControlEnabled={accessControlEnabled}
				advancedSchedulingEnabled={advancedSchedulingEnabled}
				sharedPortControlsEnabled={sharedPortControlsEnabled}
			/>
		</>
	);
>>>>>>> 88c6a75d
};

export default TemplateSettingsPage;<|MERGE_RESOLUTION|>--- conflicted
+++ resolved
@@ -13,20 +13,6 @@
 import { TemplateSettingsPageView } from "./TemplateSettingsPageView";
 
 export const TemplateSettingsPage: FC = () => {
-<<<<<<< HEAD
-  const { template: templateName } = useParams() as { template: string };
-  const navigate = useNavigate();
-  const { organizationId } = useAuthenticated();
-  const { template } = useTemplateSettings();
-  const queryClient = useQueryClient();
-  const { entitlements, experiments } = useDashboard();
-  const accessControlEnabled = entitlements.features.access_control.enabled;
-  const advancedSchedulingEnabled =
-    entitlements.features.advanced_template_scheduling.enabled;
-  const sharedPortsExperimentEnabled = experiments.includes("shared-ports");
-  const sharedPortControlsEnabled =
-    entitlements.features.control_shared_ports.enabled;
-=======
 	const { template: templateName } = useParams() as { template: string };
 	const navigate = useNavigate();
 	const getLink = useLinks();
@@ -38,7 +24,6 @@
 		entitlements.features.advanced_template_scheduling.enabled;
 	const sharedPortControlsEnabled =
 		entitlements.features.control_shared_ports.enabled;
->>>>>>> 88c6a75d
 
 	const {
 		mutate: updateTemplate,
@@ -69,33 +54,6 @@
 		},
 	);
 
-<<<<<<< HEAD
-  return (
-    <>
-      <Helmet>
-        <title>{pageTitle([template.name, "General Settings"])}</title>
-      </Helmet>
-      <TemplateSettingsPageView
-        isSubmitting={isSubmitting}
-        template={template}
-        submitError={submitError}
-        onCancel={() => {
-          navigate(`/templates/${templateName}`);
-        }}
-        onSubmit={(templateSettings) => {
-          updateTemplate({
-            ...template,
-            ...templateSettings,
-          });
-        }}
-        accessControlEnabled={accessControlEnabled}
-        advancedSchedulingEnabled={advancedSchedulingEnabled}
-        sharedPortsExperimentEnabled={sharedPortsExperimentEnabled}
-        sharedPortControlsEnabled={sharedPortControlsEnabled}
-      />
-    </>
-  );
-=======
 	return (
 		<>
 			<Helmet>
@@ -122,7 +80,6 @@
 			/>
 		</>
 	);
->>>>>>> 88c6a75d
 };
 
 export default TemplateSettingsPage;