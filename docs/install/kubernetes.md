# Install Coder on Kubernetes

You can install Coder on Kubernetes using Helm. We run on most Kubernetes
distributions, including [OpenShift](./other/openshift.md).

## Requirements

- Kubernetes cluster running K8s 1.19+
- [Helm](https://helm.sh/docs/intro/install/) 3.5+ installed on your local
  machine

## 1. Create a namespace

Create a namespace for the Coder control plane. In this tutorial, we'll call it
`coder`.

```sh
kubectl create namespace coder
```

## 2. Create a PostgreSQL instance

Coder does not manage a database server for you. This is required for storing
data about your Coder deployment and resources.

### Managed PostgreSQL (recommended)

If you're in a public cloud such as
[Google Cloud](https://cloud.google.com/sql/docs/postgres/),
[AWS](https://aws.amazon.com/rds/postgresql/),
[Azure](https://docs.microsoft.com/en-us/azure/postgresql/), or
[DigitalOcean](https://www.digitalocean.com/products/managed-databases-postgresql),
you can use the managed PostgreSQL offerings they provide. Make sure that the
PostgreSQL service is running and accessible from your cluster. It should be in
the same network, same project, etc.

### In-Cluster PostgreSQL (for proof of concepts)

You can install Postgres manually on your cluster using the
[Bitnami PostgreSQL Helm chart](https://github.com/bitnami/charts/tree/master/bitnami/postgresql#readme).
There are some [helpful guides](https://phoenixnap.com/kb/postgresql-kubernetes)
on the internet that explain sensible configurations for this chart. Example:

```console
# Install PostgreSQL
helm repo add bitnami https://charts.bitnami.com/bitnami
helm install coder-db bitnami/postgresql \
    --namespace coder \
    --set auth.username=coder \
    --set auth.password=coder \
    --set auth.database=coder \
    --set persistence.size=10Gi
```

The cluster-internal DB URL for the above database is:

```shell
postgres://coder:coder@coder-db-postgresql.coder.svc.cluster.local:5432/coder?sslmode=disable
```

You can optionally use the
[Postgres operator](https://github.com/zalando/postgres-operator) to manage
PostgreSQL deployments on your Kubernetes cluster.

## 3. Create the PostgreSQL secret

Create a secret with the PostgreSQL database URL string. In the case of the
self-managed PostgreSQL, the address will be:

```sh
kubectl create secret generic coder-db-url -n coder \
  --from-literal=url="postgres://coder:coder@coder-db-postgresql.coder.svc.cluster.local:5432/coder?sslmode=disable"
```

## 4. Install Coder with Helm

```shell
helm repo add coder-v2 https://helm.coder.com/v2
```

Create a `values.yaml` with the configuration settings you'd like for your
deployment. For example:

```yaml
coder:
  # You can specify any environment variables you'd like to pass to Coder
  # here. Coder consumes environment variables listed in
  # `coder server --help`, and these environment variables are also passed
  # to the workspace provisioner (so you can consume them in your Terraform
  # templates for auth keys etc.).
  #
  # Please keep in mind that you should not set `CODER_HTTP_ADDRESS`,
  # `CODER_TLS_ENABLE`, `CODER_TLS_CERT_FILE` or `CODER_TLS_KEY_FILE` as
  # they are already set by the Helm chart and will cause conflicts.
  env:
    - name: CODER_PG_CONNECTION_URL
      valueFrom:
        secretKeyRef:
          # You'll need to create a secret called coder-db-url with your
          # Postgres connection URL like:
          # postgres://coder:password@postgres:5432/coder?sslmode=disable
          name: coder-db-url
          key: url

    # (Optional) For production deployments the access URL should be set.
    # If you're just trying Coder, access the dashboard via the service IP.
    - name: CODER_ACCESS_URL
      value: "https://coder.example.com"

  #tls:
  #  secretNames:
  #    - my-tls-secret-name
```

> You can view our
> [Helm README](https://github.com/coder/coder/blob/main/helm#readme) for
> details on the values that are available, or you can view the
> [values.yaml](https://github.com/coder/coder/blob/main/helm/coder/values.yaml)
> file directly.

We support two release channels: mainline and stable - read the
[Releases](./releases.md) page to learn more about which best suits your team.

For the **mainline** Coder release:

   <!-- autoversion(mainline): "--version [version]" -->

<<<<<<< HEAD
```shell
helm install coder coder-v2/coder \
    --namespace coder \
    --values values.yaml \
    --version 2.15.0
```
=======
   ```shell
   helm install coder coder-v2/coder \
       --namespace coder \
       --values values.yaml \
       --version 2.16.0
   ```
>>>>>>> d0a84248

    	For the **stable** Coder release:

    		<!-- autoversion(stable): "--version [version]" -->

<<<<<<< HEAD
```shell
helm install coder coder-v2/coder \
    --namespace coder \
    --values values.yaml \
    --version 2.14.2
```
=======
   ```shell
   helm install coder coder-v2/coder \
       --namespace coder \
       --values values.yaml \
       --version 2.15.0
   ```
>>>>>>> d0a84248

You can watch Coder start up by running `kubectl get pods -n coder`. Once Coder
has started, the `coder-*` pods should enter the `Running` state.

## 5. Log in to Coder 🎉

Use `kubectl get svc -n coder` to get the IP address of the LoadBalancer. Visit
this in the browser to set up your first account.

If you do not have a domain, you should set `CODER_ACCESS_URL` to this URL in
the Helm chart and upgrade Coder (see below). This allows workspaces to connect
to the proper Coder URL.

## Upgrading Coder via Helm

To upgrade Coder in the future or change values, you can run the following
command:

```shell
helm repo update
helm upgrade coder coder-v2/coder \
  --namespace coder \
  -f values.yaml
```

## Kubernetes Security Reference

Below are common requirements we see from our enterprise customers when
deploying an application in Kubernetes. This is intended to serve as a
reference, and not all security requirements may apply to your business.

1. **All container images must be sourced from an internal container registry.**

   - Control plane - To pull the control plane image from the appropriate
     registry,
     [update this Helm chart value](https://github.com/coder/coder/blob/f57ce97b5aadd825ddb9a9a129bb823a3725252b/helm/coder/values.yaml#L43-L50).
   - Workspaces - To pull the workspace image from your registry,
     [update the Terraform template code here](https://github.com/coder/coder/blob/f57ce97b5aadd825ddb9a9a129bb823a3725252b/examples/templates/kubernetes/main.tf#L271).
     This assumes your cluster nodes are authenticated to pull from the internal
     registry.

2. **All containers must run as non-root user**

   - Control plane - Our control plane pod
     [runs as non-root by default](https://github.com/coder/coder/blob/f57ce97b5aadd825ddb9a9a129bb823a3725252b/helm/coder/values.yaml#L124-L127).
   - Workspaces - Workspace pod UID is
     [set in the Terraform template here](https://github.com/coder/coder/blob/f57ce97b5aadd825ddb9a9a129bb823a3725252b/examples/templates/kubernetes/main.tf#L274-L276),
     and are not required to run as `root`.

3. **Containers cannot run privileged**

   - Coder's control plane does not run as privileged.
     [We disable](https://github.com/coder/coder/blob/f57ce97b5aadd825ddb9a9a129bb823a3725252b/helm/coder/values.yaml#L141)
     `allowPrivilegeEscalation`
     [by default](https://github.com/coder/coder/blob/f57ce97b5aadd825ddb9a9a129bb823a3725252b/helm/coder/values.yaml#L141).
   - Workspace pods do not require any elevated privileges, with the exception
     of our `envbox` workspace template (used for docker-in-docker workspaces,
     not required).

4. **Containers cannot mount host filesystems**

   - Both the control plane and workspace containers do not require any host
     filesystem mounts.

5. **Containers cannot attach to host network**

   - Both the control plane and workspaces use the Kubernetes networking layer
     by default, and do not require host network access.

6. **All Kubernetes objects must define resource requests/limits**

   - Both the control plane and workspaces set resource request/limits by
     default.

7. **All Kubernetes objects must define liveness and readiness probes**

   - Control plane - The control plane Deployment has liveness and readiness
     probes
     [configured by default here](https://github.com/coder/coder/blob/f57ce97b5aadd825ddb9a9a129bb823a3725252b/helm/coder/templates/_coder.tpl#L98-L107).
   - Workspaces - the Kubernetes Deployment template does not configure
     liveness/readiness probes for the workspace, but this can be added to the
     Terraform template, and is supported.

## Load balancing considerations

### AWS

If you are deploying Coder on AWS EKS and service is set to `LoadBalancer`, AWS
will default to the Classic load balancer. The load balancer external IP will be
stuck in a pending status unless sessionAffinity is set to None.

```yaml
coder:
  service:
    type: LoadBalancer
    sessionAffinity: None
```

AWS recommends a Network load balancer in lieu of the Classic load balancer. Use
the following `values.yaml` settings to request a Network load balancer:

```yaml
coder:
  service:
    externalTrafficPolicy: Local
    sessionAffinity: None
    annotations: { service.beta.kubernetes.io/aws-load-balancer-type: "nlb" }
```

By default, Coder will set the `externalTrafficPolicy` to `Cluster` which will
mask client IP addresses in the Audit log. To preserve the source IP, you can
either set this value to `Local`, or pass through the client IP via the
X-Forwarded-For header. To configure the latter, set the following environment
variables:

```yaml
coder:
  env:
    - name: CODER_PROXY_TRUSTED_HEADERS
      value: X-Forwarded-For
    - name: CODER_PROXY_TRUSTED_ORIGINS
      value: 10.0.0.1/8 # this will be the CIDR range of your Load Balancer IP address
```

### Azure

In certain enterprise environments, the
[Azure Application Gateway](https://learn.microsoft.com/en-us/azure/application-gateway/ingress-controller-overview)
was needed. The Application Gateway supports:

- Websocket traffic (required for workspace connections)
- TLS termination

## Troubleshooting

You can view Coder's logs by getting the pod name from `kubectl get pods` and
then running `kubectl logs <pod name>`. You can also view these logs in your
Cloud's log management system if you are using managed Kubernetes.

### Kubernetes-based workspace is stuck in "Connecting..."

Ensure you have an externally-reachable `CODER_ACCESS_URL` set in your helm
chart. If you do not have a domain set up, this should be the IP address of
Coder's LoadBalancer (`kubectl get svc -n coder`).

See [troubleshooting templates](../admin/templates/troubleshooting.md) for more
steps.

## Next steps

- [Create your first template](../tutorials/template-from-scratch.md)
- [Control plane configuration](../admin/setup/README.md)<|MERGE_RESOLUTION|>--- conflicted
+++ resolved
@@ -125,41 +125,23 @@
 
    <!-- autoversion(mainline): "--version [version]" -->
 
-<<<<<<< HEAD
-```shell
-helm install coder coder-v2/coder \
-    --namespace coder \
-    --values values.yaml \
-    --version 2.15.0
-```
-=======
    ```shell
    helm install coder coder-v2/coder \
        --namespace coder \
        --values values.yaml \
        --version 2.16.0
    ```
->>>>>>> d0a84248
 
     	For the **stable** Coder release:
 
     		<!-- autoversion(stable): "--version [version]" -->
 
-<<<<<<< HEAD
-```shell
-helm install coder coder-v2/coder \
-    --namespace coder \
-    --values values.yaml \
-    --version 2.14.2
-```
-=======
    ```shell
    helm install coder coder-v2/coder \
        --namespace coder \
        --values values.yaml \
        --version 2.15.0
    ```
->>>>>>> d0a84248
 
 You can watch Coder start up by running `kubectl get pods -n coder`. Once Coder
 has started, the `coder-*` pods should enter the `Running` state.
