--- conflicted
+++ resolved
@@ -82,17 +82,14 @@
 	"github.com/coder/coder/v2/coderd/database/migrations"
 	"github.com/coder/coder/v2/coderd/database/pubsub"
 	"github.com/coder/coder/v2/coderd/devtunnel"
-	"github.com/coder/coder/v2/coderd/entitlements"
 	"github.com/coder/coder/v2/coderd/externalauth"
 	"github.com/coder/coder/v2/coderd/gitsshkey"
 	"github.com/coder/coder/v2/coderd/httpmw"
 	"github.com/coder/coder/v2/coderd/notifications"
-	"github.com/coder/coder/v2/coderd/notifications/reports"
 	"github.com/coder/coder/v2/coderd/oauthpki"
 	"github.com/coder/coder/v2/coderd/prometheusmetrics"
 	"github.com/coder/coder/v2/coderd/prometheusmetrics/insights"
 	"github.com/coder/coder/v2/coderd/promoauth"
-	"github.com/coder/coder/v2/coderd/runtimeconfig"
 	"github.com/coder/coder/v2/coderd/schedule"
 	"github.com/coder/coder/v2/coderd/telemetry"
 	"github.com/coder/coder/v2/coderd/tracing"
@@ -102,7 +99,6 @@
 	stringutil "github.com/coder/coder/v2/coderd/util/strings"
 	"github.com/coder/coder/v2/coderd/workspaceapps"
 	"github.com/coder/coder/v2/coderd/workspaceapps/appurl"
-	"github.com/coder/coder/v2/coderd/workspaceprebuilds"
 	"github.com/coder/coder/v2/coderd/workspacestats"
 	"github.com/coder/coder/v2/codersdk"
 	"github.com/coder/coder/v2/codersdk/drpc"
@@ -1035,51 +1031,6 @@
 			options.WorkspaceUsageTracker = tracker
 			defer tracker.Close()
 
-<<<<<<< HEAD
-			// Manage notifications.
-			var (
-				notificationsManager *notifications.Manager
-			)
-			if experiments.Enabled(codersdk.ExperimentNotifications) {
-				cfg := options.DeploymentValues.Notifications
-				metrics := notifications.NewMetrics(options.PrometheusRegistry)
-				helpers := templateHelpers(options)
-
-				// The enqueuer is responsible for enqueueing notifications to the given store.
-				enqueuer, err := notifications.NewStoreEnqueuer(cfg, options.Database, helpers, logger.Named("notifications.enqueuer"), quartz.NewReal())
-				if err != nil {
-					return xerrors.Errorf("failed to instantiate notification store enqueuer: %w", err)
-				}
-				options.NotificationsEnqueuer = enqueuer
-
-				// The notification manager is responsible for:
-				//   - creating notifiers and managing their lifecycles (notifiers are responsible for dequeueing/sending notifications)
-				//   - keeping the store updated with status updates
-				notificationsManager, err = notifications.NewManager(cfg, options.Database, helpers, metrics, logger.Named("notifications.manager"))
-				if err != nil {
-					return xerrors.Errorf("failed to instantiate notification manager: %w", err)
-				}
-
-				// nolint:gocritic // TODO: create own role.
-				notificationsManager.Run(dbauthz.AsSystemRestricted(ctx))
-
-				// Run report generator to distribute periodic reports.
-				notificationReportGenerator := reports.NewReportGenerator(ctx, logger.Named("notifications.report_generator"), options.Database, options.NotificationsEnqueuer, quartz.NewReal())
-				defer notificationReportGenerator.Close()
-			}
-
-			// Always create the coordinator, but only Run() it if enabled.
-			options.PrebuildsController = *workspaceprebuilds.NewController(options.Database, options.Pubsub, coderAPI.Authorize, logger.Named("prebuilds"))
-			if experiments.Enabled(codersdk.ExperimentWorkspacePrebuilds) {
-				go func() {
-					// nolint:gocritic // TODO: create own role.
-					err = options.PrebuildsController.Run(dbauthz.AsSystemRestricted(ctx))
-					logger.Info(ctx, "prebuild coordinator exited", slog.Error(err))
-				}()
-			}
-
-=======
->>>>>>> 53156564
 			// Wrap the server in middleware that redirects to the access URL if
 			// the request is not to a local IP.
 			var handler http.Handler = coderAPI.RootHandler
