--- conflicted
+++ resolved
@@ -13,13 +13,7 @@
       let
         # Workaround for: terraform has an unfree license (‘bsl11’), refusing to evaluate.
         pkgs = import nixpkgs { inherit system; config.allowUnfree = true; };
-<<<<<<< HEAD
-        formatter = pkgs.nixpkgs-fmt;
         nodejs = pkgs.nodejs_20;
-        yarn = pkgs.yarn.override { inherit nodejs; };
-=======
-        nodejs = pkgs.nodejs-18_x;
->>>>>>> 7eb228e3
         # Check in https://search.nixos.org/packages to find new packages.
         # Use `nix --extra-experimental-features nix-command --extra-experimental-features flakes flake update`
         # to update the lock file if packages are out-of-date.
