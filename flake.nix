{
  description = "Development environments on your infrastructure";

  inputs = {
    nixpkgs.url = "github:nixos/nixpkgs/nixos-unstable";
    flake-utils.url = "github:numtide/flake-utils";
    pnpm2nix.url = "github:nzbr/pnpm2nix-nzbr";
    drpc.url = "github:storj/drpc/v0.0.33";
  };

  outputs = { self, nixpkgs, flake-utils, drpc, pnpm2nix }:
    flake-utils.lib.eachDefaultSystem (system:
      let
        # Workaround for: terraform has an unfree license (‘bsl11’), refusing to evaluate.
        pkgs = import nixpkgs { inherit system; config.allowUnfree = true; };
        nodejs = pkgs.nodejs_20;
        # Check in https://search.nixos.org/packages to find new packages.
        # Use `nix --extra-experimental-features nix-command --extra-experimental-features flakes flake update`
        # to update the lock file if packages are out-of-date.

        # From https://nixos.wiki/wiki/Google_Cloud_SDK
        gdk = pkgs.google-cloud-sdk.withExtraComponents ([ pkgs.google-cloud-sdk.components.gke-gcloud-auth-plugin ]);

        # The minimal set of packages to build Coder.
        devShellPackages = with pkgs; [
          # google-chrome is not available on OSX
          (if pkgs.stdenv.hostPlatform.isDarwin then null else google-chrome)
          # strace is not available on OSX
          (if pkgs.stdenv.hostPlatform.isDarwin then null else strace)
          bat
          cairo
          curl
          delve
          drpc.defaultPackage.${system}
          gcc
          gdk
          getopt
          gh
          git
          gnumake
          gnused
          go_1_21
          go-migrate
          golangci-lint
          gopls
          gotestsum
          jq
          kubectl
          kubectx
          kubernetes-helm
          less
          mockgen
          nfpm
          nodejs
          nodejs.pkgs.pnpm
          openssh
          openssl
          pango
          pixman
          pkg-config
          playwright-driver.browsers
          postgresql_13
          protobuf
          protoc-gen-go
          ripgrep
          sapling
          shellcheck
          shfmt
          sqlc
          terraform
          typos
          # Needed for many LD system libs!
          util-linux
          vim
          wget
          yq-go
          zip
          zsh
          zstd
        ];

        # buildSite packages the site directory.
        buildSite = pnpm2nix.packages.${system}.mkPnpmPackage {
          src = ./site/.;
          # Required for the `canvas` package!
          extraBuildInputs = with pkgs; [ pkgs.cairo pkgs.pango pkgs.pixman ];
          installInPlace = true;
          distDir = "out";
        };

        version = "v0.0.0-nix-${self.shortRev or self.dirtyShortRev}";

        # To make faster subsequent builds, you could extract the `.zst`
        # slim bundle into it's own derivation.
        buildFat = osArch:
          pkgs.buildGo121Module {
            name = "coder-${osArch}";
            # Updated with ./scripts/update-flake.sh`.
            # This should be updated whenever go.mod changes!
<<<<<<< HEAD
            vendorHash = "sha256-rVfsAX6PTnjdNbnIKeBDOpzZy3do9rZ9mWCtoAjkL70=";
=======
            vendorHash = "sha256-YOqgW5v7qXfOYcCQECZyJfoewChtQDfRCrTcr7Ui37Y=";
>>>>>>> c41d0eff
            proxyVendor = true;
            src = ./.;
            nativeBuildInputs = with pkgs; [ getopt openssl zstd ];
            preBuild = ''
              # Replaces /usr/bin/env with an absolute path to the interpreter.
              patchShebangs ./scripts
            '';
            buildPhase = ''
              runHook preBuild

              # Unpack the site contents.
              mkdir -p ./site/out
              cp -r ${buildSite.out}/* ./site/out

              # Build and copy the binary!
              export CODER_FORCE_VERSION=${version}
              make -j build/coder_${osArch}
            '';
            installPhase = ''
              mkdir -p $out/bin
              cp -r ./build/coder_${osArch} $out/bin/coder
            '';
          };
      in
      {
        devShell = pkgs.mkShell {
          buildInputs = devShellPackages;
          shellHook = ''
            export PLAYWRIGHT_BROWSERS_PATH=${pkgs.playwright-driver.browsers}
            export PLAYWRIGHT_SKIP_VALIDATE_HOST_REQUIREMENTS=true
          '';
        };
        packages = {
          all = pkgs.buildEnv {
            name = "all-packages";
            paths = devShellPackages;
          };
          site = buildSite;

          # Copying `OS_ARCHES` from the Makefile.
          linux_amd64 = buildFat "linux_amd64";
          linux_arm64 = buildFat "linux_arm64";
          darwin_amd64 = buildFat "darwin_amd64";
          darwin_arm64 = buildFat "darwin_arm64";
          windows_amd64 = buildFat "windows_amd64.exe";
          windows_arm64 = buildFat "windows_arm64.exe";
        };
      }
    );
}<|MERGE_RESOLUTION|>--- conflicted
+++ resolved
@@ -97,11 +97,7 @@
             name = "coder-${osArch}";
             # Updated with ./scripts/update-flake.sh`.
             # This should be updated whenever go.mod changes!
-<<<<<<< HEAD
-            vendorHash = "sha256-rVfsAX6PTnjdNbnIKeBDOpzZy3do9rZ9mWCtoAjkL70=";
-=======
             vendorHash = "sha256-YOqgW5v7qXfOYcCQECZyJfoewChtQDfRCrTcr7Ui37Y=";
->>>>>>> c41d0eff
             proxyVendor = true;
             src = ./.;
             nativeBuildInputs = with pkgs; [ getopt openssl zstd ];
