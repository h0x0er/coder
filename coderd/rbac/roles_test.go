--- conflicted
+++ resolved
@@ -618,52 +618,6 @@
 			},
 		},
 		{
-<<<<<<< HEAD
-			// Users should be able to modify their own frobulators
-			// Admins from the current organization should be able to modify any other user's frobulators
-			// Owner should be able to modify any other user's frobulators
-			Name:     "FrobulatorsModify",
-			Actions:  []policy.Action{policy.ActionCreate, policy.ActionUpdate, policy.ActionDelete},
-			Resource: rbac.ResourceFrobulator.WithOwner(currentUser.String()).InOrg(orgID),
-			AuthorizeMap: map[bool][]hasAuthSubjects{
-				true:  {orgMemberMe, orgAdmin, owner},
-				false: {setOtherOrg, memberMe, templateAdmin, userAdmin, orgTemplateAdmin, orgUserAdmin, orgAuditor},
-			},
-		},
-		{
-			// Users should be able to read their own frobulators
-			// Admins from the current organization should be able to read any other user's frobulators
-			// Auditors should be able to read any other user's frobulators
-			// Owner should be able to read any other user's frobulators
-			Name:     "FrobulatorsReadOnly",
-			Actions:  []policy.Action{policy.ActionRead},
-			Resource: rbac.ResourceFrobulator.WithOwner(currentUser.String()).InOrg(orgID),
-			AuthorizeMap: map[bool][]hasAuthSubjects{
-				true:  {orgMemberMe, orgAdmin, owner, orgAuditor},
-				false: {setOtherOrg, memberMe, templateAdmin, userAdmin, orgTemplateAdmin, orgUserAdmin},
-			},
-		},
-		{
-			// Owner should be able to CRUD any other user's frobulators
-			Name:     "FrobulatorsAnyUser",
-			Actions:  []policy.Action{policy.ActionRead, policy.ActionCreate, policy.ActionUpdate, policy.ActionDelete},
-			Resource: rbac.ResourceFrobulator.WithOwner(uuid.New().String()), // read frobulators of any user
-			AuthorizeMap: map[bool][]hasAuthSubjects{
-				true:  {owner},
-				false: {memberMe, orgMemberMe, orgAdmin, setOtherOrg, templateAdmin, userAdmin, orgTemplateAdmin, orgUserAdmin, orgAuditor},
-			},
-		},
-		{
-			// Admins from the current organization should be able to read any other user's frobulators
-			// Auditors should be able to read any other user's frobulators
-			// Owner should be able to read any other user's frobulators
-			Name:     "FrobulatorsReadAnyUserInOrg",
-			Actions:  []policy.Action{policy.ActionRead},
-			Resource: rbac.ResourceFrobulator.InOrg(orgID).WithOwner(uuid.New().String()), // read frobulators of any user
-			AuthorizeMap: map[bool][]hasAuthSubjects{
-				true:  {owner, orgAdmin, orgAuditor},
-				false: {memberMe, orgMemberMe, setOtherOrg, templateAdmin, userAdmin, orgTemplateAdmin, orgUserAdmin},
-=======
 			// Any owner/admin across may access any users' preferences
 			// Members may not access other members' preferences
 			Name:     "NotificationPreferencesOwn",
@@ -709,7 +663,53 @@
 					otherOrgMember, otherOrgAuditor, otherOrgUserAdmin, otherOrgTemplateAdmin,
 					otherOrgAdmin, orgMemberMe,
 				},
->>>>>>> d0f36dc6
+			},
+		},
+		{
+			// Users should be able to modify their own frobulators
+			// Admins from the current organization should be able to modify any other user's frobulators
+			// Owner should be able to modify any other user's frobulators
+			Name:     "FrobulatorsModify",
+			Actions:  []policy.Action{policy.ActionCreate, policy.ActionUpdate, policy.ActionDelete},
+			Resource: rbac.ResourceFrobulator.WithOwner(currentUser.String()).InOrg(orgID),
+			AuthorizeMap: map[bool][]hasAuthSubjects{
+				true:  {orgMemberMe, orgAdmin, owner},
+				false: {setOtherOrg, memberMe, templateAdmin, userAdmin, orgTemplateAdmin, orgUserAdmin, orgAuditor},
+			},
+		},
+		{
+			// Users should be able to read their own frobulators
+			// Admins from the current organization should be able to read any other user's frobulators
+			// Auditors should be able to read any other user's frobulators
+			// Owner should be able to read any other user's frobulators
+			Name:     "FrobulatorsReadOnly",
+			Actions:  []policy.Action{policy.ActionRead},
+			Resource: rbac.ResourceFrobulator.WithOwner(currentUser.String()).InOrg(orgID),
+			AuthorizeMap: map[bool][]hasAuthSubjects{
+				true:  {orgMemberMe, orgAdmin, owner, orgAuditor},
+				false: {setOtherOrg, memberMe, templateAdmin, userAdmin, orgTemplateAdmin, orgUserAdmin},
+			},
+		},
+		{
+			// Owner should be able to CRUD any other user's frobulators
+			Name:     "FrobulatorsAnyUser",
+			Actions:  []policy.Action{policy.ActionRead, policy.ActionCreate, policy.ActionUpdate, policy.ActionDelete},
+			Resource: rbac.ResourceFrobulator.WithOwner(uuid.New().String()), // read frobulators of any user
+			AuthorizeMap: map[bool][]hasAuthSubjects{
+				true:  {owner},
+				false: {memberMe, orgMemberMe, orgAdmin, setOtherOrg, templateAdmin, userAdmin, orgTemplateAdmin, orgUserAdmin, orgAuditor},
+			},
+		},
+		{
+			// Admins from the current organization should be able to read any other user's frobulators
+			// Auditors should be able to read any other user's frobulators
+			// Owner should be able to read any other user's frobulators
+			Name:     "FrobulatorsReadAnyUserInOrg",
+			Actions:  []policy.Action{policy.ActionRead},
+			Resource: rbac.ResourceFrobulator.InOrg(orgID).WithOwner(uuid.New().String()), // read frobulators of any user
+			AuthorizeMap: map[bool][]hasAuthSubjects{
+				true:  {owner, orgAdmin, orgAuditor},
+				false: {memberMe, orgMemberMe, setOtherOrg, templateAdmin, userAdmin, orgTemplateAdmin, orgUserAdmin},
 			},
 		},
 		// AnyOrganization tests
