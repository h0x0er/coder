--- conflicted
+++ resolved
@@ -2681,18 +2681,6 @@
 	return q.logoURL, nil
 }
 
-<<<<<<< HEAD
-func (q *FakeQuerier) GetNotificationBanners(_ context.Context) (string, error) {
-	q.mutex.RLock()
-	defer q.mutex.RUnlock()
-
-	if q.notificationBanners == nil {
-		return "", sql.ErrNoRows
-	}
-
-	return string(q.notificationBanners), nil
-}
-
 func (q *FakeQuerier) GetNotificationMessagesCountByStatus(context.Context) ([]database.GetNotificationMessagesCountByStatusRow, error) {
 	q.mutex.Lock()
 	defer q.mutex.Unlock()
@@ -2739,8 +2727,6 @@
 	return out, nil
 }
 
-=======
->>>>>>> 056a697e
 func (q *FakeQuerier) GetOAuth2ProviderAppByID(_ context.Context, id uuid.UUID) (database.OAuth2ProviderApp, error) {
 	q.mutex.Lock()
 	defer q.mutex.Unlock()
