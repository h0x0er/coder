// Package db2sdk provides common conversion routines from database types to codersdk types
package db2sdk

import (
	"encoding/json"
	"fmt"
	"net/url"
	"sort"
	"strconv"
	"strings"
	"time"

	"github.com/google/uuid"
	"golang.org/x/exp/slices"
	"golang.org/x/xerrors"
	"tailscale.com/tailcfg"

	"github.com/coder/coder/v2/coderd/database"
	"github.com/coder/coder/v2/coderd/rbac"
	"github.com/coder/coder/v2/coderd/render"
	"github.com/coder/coder/v2/coderd/workspaceapps/appurl"
	"github.com/coder/coder/v2/codersdk"
	"github.com/coder/coder/v2/provisionersdk/proto"
	"github.com/coder/coder/v2/tailnet"
)

// List is a helper function to reduce boilerplate when converting slices of
// database types to slices of codersdk types.
// Only works if the function takes a single argument.
func List[F any, T any](list []F, convert func(F) T) []T {
	return ListLazy(convert)(list)
}

// ListLazy returns the converter function for a list, but does not eval
// the input. Helpful for combining the Map and the List functions.
func ListLazy[F any, T any](convert func(F) T) func(list []F) []T {
	return func(list []F) []T {
		into := make([]T, 0, len(list))
		for _, item := range list {
			into = append(into, convert(item))
		}
		return into
	}
}

func Map[K comparable, F any, T any](params map[K]F, convert func(F) T) map[K]T {
	into := make(map[K]T)
	for k, item := range params {
		into[k] = convert(item)
	}
	return into
}

type ExternalAuthMeta struct {
	Authenticated bool
	ValidateError string
}

func ExternalAuths(auths []database.ExternalAuthLink, meta map[string]ExternalAuthMeta) []codersdk.ExternalAuthLink {
	out := make([]codersdk.ExternalAuthLink, 0, len(auths))
	for _, auth := range auths {
		out = append(out, ExternalAuth(auth, meta[auth.ProviderID]))
	}
	return out
}

func ExternalAuth(auth database.ExternalAuthLink, meta ExternalAuthMeta) codersdk.ExternalAuthLink {
	return codersdk.ExternalAuthLink{
		ProviderID:      auth.ProviderID,
		CreatedAt:       auth.CreatedAt,
		UpdatedAt:       auth.UpdatedAt,
		HasRefreshToken: auth.OAuthRefreshToken != "",
		Expires:         auth.OAuthExpiry,
		Authenticated:   meta.Authenticated,
		ValidateError:   meta.ValidateError,
	}
}

func WorkspaceBuildParameter(p database.WorkspaceBuildParameter) codersdk.WorkspaceBuildParameter {
	return codersdk.WorkspaceBuildParameter{
		Name:  p.Name,
		Value: p.Value,
	}
}

func WorkspaceBuildParameters(params []database.WorkspaceBuildParameter) []codersdk.WorkspaceBuildParameter {
	return List(params, WorkspaceBuildParameter)
}

func TemplateVersionParameters(params []database.TemplateVersionParameter) ([]codersdk.TemplateVersionParameter, error) {
	out := make([]codersdk.TemplateVersionParameter, len(params))
	var err error
	for i, p := range params {
		out[i], err = TemplateVersionParameter(p)
		if err != nil {
			return nil, xerrors.Errorf("convert template version parameter %q: %w", p.Name, err)
		}
	}

	return out, nil
}

func TemplateVersionParameter(param database.TemplateVersionParameter) (codersdk.TemplateVersionParameter, error) {
	options, err := templateVersionParameterOptions(param.Options)
	if err != nil {
		return codersdk.TemplateVersionParameter{}, err
	}

	descriptionPlaintext, err := render.PlaintextFromMarkdown(param.Description)
	if err != nil {
		return codersdk.TemplateVersionParameter{}, err
	}

	var validationMin *int32
	if param.ValidationMin.Valid {
		validationMin = &param.ValidationMin.Int32
	}

	var validationMax *int32
	if param.ValidationMax.Valid {
		validationMax = &param.ValidationMax.Int32
	}

	return codersdk.TemplateVersionParameter{
		Name:                 param.Name,
		DisplayName:          param.DisplayName,
		Description:          param.Description,
		DescriptionPlaintext: descriptionPlaintext,
		Type:                 param.Type,
		Mutable:              param.Mutable,
		DefaultValue:         param.DefaultValue,
		Icon:                 param.Icon,
		Options:              options,
		ValidationRegex:      param.ValidationRegex,
		ValidationMin:        validationMin,
		ValidationMax:        validationMax,
		ValidationError:      param.ValidationError,
		ValidationMonotonic:  codersdk.ValidationMonotonicOrder(param.ValidationMonotonic),
		Required:             param.Required,
		Ephemeral:            param.Ephemeral,
	}, nil
}

func ReducedUser(user database.User) codersdk.ReducedUser {
	return codersdk.ReducedUser{
		MinimalUser: codersdk.MinimalUser{
			ID:        user.ID,
			Username:  user.Username,
			AvatarURL: user.AvatarURL,
		},
		Email:           user.Email,
		Name:            user.Name,
		CreatedAt:       user.CreatedAt,
		UpdatedAt:       user.UpdatedAt,
		LastSeenAt:      user.LastSeenAt,
		Status:          codersdk.UserStatus(user.Status),
		LoginType:       codersdk.LoginType(user.LoginType),
		ThemePreference: user.ThemePreference,
	}
}

func UserFromGroupMember(member database.GroupMember) database.User {
	return database.User{
		ID:                 member.UserID,
		Email:              member.UserEmail,
		Username:           member.UserUsername,
		HashedPassword:     member.UserHashedPassword,
		CreatedAt:          member.UserCreatedAt,
		UpdatedAt:          member.UserUpdatedAt,
		Status:             member.UserStatus,
		RBACRoles:          member.UserRbacRoles,
		LoginType:          member.UserLoginType,
		AvatarURL:          member.UserAvatarUrl,
		Deleted:            member.UserDeleted,
		LastSeenAt:         member.UserLastSeenAt,
		QuietHoursSchedule: member.UserQuietHoursSchedule,
		ThemePreference:    member.UserThemePreference,
		Name:               member.UserName,
		GithubComUserID:    member.UserGithubComUserID,
	}
}

func ReducedUserFromGroupMember(member database.GroupMember) codersdk.ReducedUser {
	return ReducedUser(UserFromGroupMember(member))
}

func ReducedUsersFromGroupMembers(members []database.GroupMember) []codersdk.ReducedUser {
	return List(members, ReducedUserFromGroupMember)
}

func ReducedUsers(users []database.User) []codersdk.ReducedUser {
	return List(users, ReducedUser)
}

func User(user database.User, organizationIDs []uuid.UUID) codersdk.User {
	convertedUser := codersdk.User{
		ReducedUser:     ReducedUser(user),
		OrganizationIDs: organizationIDs,
		Roles:           SlimRolesFromNames(user.RBACRoles),
	}

	return convertedUser
}

func Users(users []database.User, organizationIDs map[uuid.UUID][]uuid.UUID) []codersdk.User {
	return List(users, func(user database.User) codersdk.User {
		return User(user, organizationIDs[user.ID])
	})
}

func Group(row database.GetGroupsRow, members []database.GroupMember, totalMemberCount int) codersdk.Group {
	return codersdk.Group{
		ID:                      row.Group.ID,
		Name:                    row.Group.Name,
		DisplayName:             row.Group.DisplayName,
		OrganizationID:          row.Group.OrganizationID,
		AvatarURL:               row.Group.AvatarURL,
		Members:                 ReducedUsersFromGroupMembers(members),
		TotalMemberCount:        totalMemberCount,
		QuotaAllowance:          int(row.Group.QuotaAllowance),
		Source:                  codersdk.GroupSource(row.Group.Source),
		OrganizationName:        row.OrganizationName,
		OrganizationDisplayName: row.OrganizationDisplayName,
	}
}

func TemplateInsightsParameters(parameterRows []database.GetTemplateParameterInsightsRow) ([]codersdk.TemplateParameterUsage, error) {
	// Use a stable sort, similarly to how we would sort in the query, note that
	// we don't sort in the query because order varies depending on the table
	// collation.
	//
	// ORDER BY utp.name, utp.type, utp.display_name, utp.description, utp.options, wbp.value
	slices.SortFunc(parameterRows, func(a, b database.GetTemplateParameterInsightsRow) int {
		if a.Name != b.Name {
			return strings.Compare(a.Name, b.Name)
		}
		if a.Type != b.Type {
			return strings.Compare(a.Type, b.Type)
		}
		if a.DisplayName != b.DisplayName {
			return strings.Compare(a.DisplayName, b.DisplayName)
		}
		if a.Description != b.Description {
			return strings.Compare(a.Description, b.Description)
		}
		if string(a.Options) != string(b.Options) {
			return strings.Compare(string(a.Options), string(b.Options))
		}
		return strings.Compare(a.Value, b.Value)
	})

	parametersUsage := []codersdk.TemplateParameterUsage{}
	indexByNum := make(map[int64]int)
	for _, param := range parameterRows {
		if _, ok := indexByNum[param.Num]; !ok {
			var opts []codersdk.TemplateVersionParameterOption
			err := json.Unmarshal(param.Options, &opts)
			if err != nil {
				return nil, err
			}

			plaintextDescription, err := render.PlaintextFromMarkdown(param.Description)
			if err != nil {
				return nil, err
			}

			parametersUsage = append(parametersUsage, codersdk.TemplateParameterUsage{
				TemplateIDs: param.TemplateIDs,
				Name:        param.Name,
				Type:        param.Type,
				DisplayName: param.DisplayName,
				Description: plaintextDescription,
				Options:     opts,
			})
			indexByNum[param.Num] = len(parametersUsage) - 1
		}

		i := indexByNum[param.Num]
		parametersUsage[i].Values = append(parametersUsage[i].Values, codersdk.TemplateParameterValue{
			Value: param.Value,
			Count: param.Count,
		})
	}

	return parametersUsage, nil
}

func templateVersionParameterOptions(rawOptions json.RawMessage) ([]codersdk.TemplateVersionParameterOption, error) {
	var protoOptions []*proto.RichParameterOption
	err := json.Unmarshal(rawOptions, &protoOptions)
	if err != nil {
		return nil, err
	}
	var options []codersdk.TemplateVersionParameterOption
	for _, option := range protoOptions {
		options = append(options, codersdk.TemplateVersionParameterOption{
			Name:        option.Name,
			Description: option.Description,
			Value:       option.Value,
			Icon:        option.Icon,
		})
	}
	return options, nil
}

func OAuth2ProviderApp(accessURL *url.URL, dbApp database.OAuth2ProviderApp) codersdk.OAuth2ProviderApp {
	return codersdk.OAuth2ProviderApp{
		ID:          dbApp.ID,
		Name:        dbApp.Name,
		CallbackURL: dbApp.CallbackURL,
		Icon:        dbApp.Icon,
		Endpoints: codersdk.OAuth2AppEndpoints{
			Authorization: accessURL.ResolveReference(&url.URL{
				Path: "/oauth2/authorize",
			}).String(),
			Token: accessURL.ResolveReference(&url.URL{
				Path: "/oauth2/tokens",
			}).String(),
			// We do not currently support DeviceAuth.
			DeviceAuth: "",
		},
	}
}

func OAuth2ProviderApps(accessURL *url.URL, dbApps []database.OAuth2ProviderApp) []codersdk.OAuth2ProviderApp {
	return List(dbApps, func(dbApp database.OAuth2ProviderApp) codersdk.OAuth2ProviderApp {
		return OAuth2ProviderApp(accessURL, dbApp)
	})
}

func convertDisplayApps(apps []database.DisplayApp) []codersdk.DisplayApp {
	dapps := make([]codersdk.DisplayApp, 0, len(apps))
	for _, app := range apps {
		switch codersdk.DisplayApp(app) {
		case codersdk.DisplayAppVSCodeDesktop, codersdk.DisplayAppVSCodeInsiders, codersdk.DisplayAppPortForward, codersdk.DisplayAppWebTerminal, codersdk.DisplayAppSSH:
			dapps = append(dapps, codersdk.DisplayApp(app))
		}
	}

	return dapps
}

func WorkspaceAgentEnvironment(workspaceAgent database.WorkspaceAgent) (map[string]string, error) {
	var envs map[string]string
	if workspaceAgent.EnvironmentVariables.Valid {
		err := json.Unmarshal(workspaceAgent.EnvironmentVariables.RawMessage, &envs)
		if err != nil {
			return nil, xerrors.Errorf("unmarshal environment variables: %w", err)
		}
	}

	return envs, nil
}

func WorkspaceAgent(derpMap *tailcfg.DERPMap, coordinator tailnet.Coordinator,
	dbAgent database.WorkspaceAgent, apps []codersdk.WorkspaceApp, scripts []codersdk.WorkspaceAgentScript, logSources []codersdk.WorkspaceAgentLogSource,
	agentInactiveDisconnectTimeout time.Duration, agentFallbackTroubleshootingURL string,
) (codersdk.WorkspaceAgent, error) {
	envs, err := WorkspaceAgentEnvironment(dbAgent)
	if err != nil {
		return codersdk.WorkspaceAgent{}, err
	}
	troubleshootingURL := agentFallbackTroubleshootingURL
	if dbAgent.TroubleshootingURL != "" {
		troubleshootingURL = dbAgent.TroubleshootingURL
	}
	subsystems := make([]codersdk.AgentSubsystem, len(dbAgent.Subsystems))
	for i, subsystem := range dbAgent.Subsystems {
		subsystems[i] = codersdk.AgentSubsystem(subsystem)
	}

	legacyStartupScriptBehavior := codersdk.WorkspaceAgentStartupScriptBehaviorNonBlocking
	for _, script := range scripts {
		if !script.RunOnStart {
			continue
		}
		if !script.StartBlocksLogin {
			continue
		}
		legacyStartupScriptBehavior = codersdk.WorkspaceAgentStartupScriptBehaviorBlocking
	}

	workspaceAgent := codersdk.WorkspaceAgent{
		ID:                       dbAgent.ID,
		CreatedAt:                dbAgent.CreatedAt,
		UpdatedAt:                dbAgent.UpdatedAt,
		ResourceID:               dbAgent.ResourceID,
		InstanceID:               dbAgent.AuthInstanceID.String,
		Name:                     dbAgent.Name,
		Architecture:             dbAgent.Architecture,
		OperatingSystem:          dbAgent.OperatingSystem,
		Scripts:                  scripts,
		StartupScriptBehavior:    legacyStartupScriptBehavior,
		LogsLength:               dbAgent.LogsLength,
		LogsOverflowed:           dbAgent.LogsOverflowed,
		LogSources:               logSources,
		Version:                  dbAgent.Version,
		APIVersion:               dbAgent.APIVersion,
		EnvironmentVariables:     envs,
		Directory:                dbAgent.Directory,
		ExpandedDirectory:        dbAgent.ExpandedDirectory,
		Apps:                     apps,
		ConnectionTimeoutSeconds: dbAgent.ConnectionTimeoutSeconds,
		TroubleshootingURL:       troubleshootingURL,
		LifecycleState:           codersdk.WorkspaceAgentLifecycle(dbAgent.LifecycleState),
		Subsystems:               subsystems,
		DisplayApps:              convertDisplayApps(dbAgent.DisplayApps),
	}
	node := coordinator.Node(dbAgent.ID)
	if node != nil {
		workspaceAgent.DERPLatency = map[string]codersdk.DERPRegion{}
		for rawRegion, latency := range node.DERPLatency {
			regionParts := strings.SplitN(rawRegion, "-", 2)
			regionID, err := strconv.Atoi(regionParts[0])
			if err != nil {
				return codersdk.WorkspaceAgent{}, xerrors.Errorf("convert derp region id %q: %w", rawRegion, err)
			}
			region, found := derpMap.Regions[regionID]
			if !found {
				// It's possible that a workspace agent is using an old DERPMap
				// and reports regions that do not exist. If that's the case,
				// report the region as unknown!
				region = &tailcfg.DERPRegion{
					RegionID:   regionID,
					RegionName: fmt.Sprintf("Unnamed %d", regionID),
				}
			}
			workspaceAgent.DERPLatency[region.RegionName] = codersdk.DERPRegion{
				Preferred:           node.PreferredDERP == regionID,
				LatencyMilliseconds: latency * 1000,
			}
		}
	}

	status := dbAgent.Status(agentInactiveDisconnectTimeout)
	workspaceAgent.Status = codersdk.WorkspaceAgentStatus(status.Status)
	workspaceAgent.FirstConnectedAt = status.FirstConnectedAt
	workspaceAgent.LastConnectedAt = status.LastConnectedAt
	workspaceAgent.DisconnectedAt = status.DisconnectedAt

	if dbAgent.StartedAt.Valid {
		workspaceAgent.StartedAt = &dbAgent.StartedAt.Time
	}
	if dbAgent.ReadyAt.Valid {
		workspaceAgent.ReadyAt = &dbAgent.ReadyAt.Time
	}

	switch {
	case workspaceAgent.Status != codersdk.WorkspaceAgentConnected && workspaceAgent.LifecycleState == codersdk.WorkspaceAgentLifecycleOff:
		workspaceAgent.Health.Reason = "agent is not running"
	case workspaceAgent.Status == codersdk.WorkspaceAgentTimeout:
		workspaceAgent.Health.Reason = "agent is taking too long to connect"
	case workspaceAgent.Status == codersdk.WorkspaceAgentDisconnected:
		workspaceAgent.Health.Reason = "agent has lost connection"
	// Note: We could also handle codersdk.WorkspaceAgentLifecycleStartTimeout
	// here, but it's more of a soft issue, so we don't want to mark the agent
	// as unhealthy.
	case workspaceAgent.LifecycleState == codersdk.WorkspaceAgentLifecycleStartError:
		workspaceAgent.Health.Reason = "agent startup script exited with an error"
	case workspaceAgent.LifecycleState.ShuttingDown():
		workspaceAgent.Health.Reason = "agent is shutting down"
	default:
		workspaceAgent.Health.Healthy = true
	}

	return workspaceAgent, nil
}

func AppSubdomain(dbApp database.WorkspaceApp, agentName, workspaceName, ownerName string) string {
	if !dbApp.Subdomain || agentName == "" || ownerName == "" || workspaceName == "" {
		return ""
	}

	appSlug := dbApp.Slug
	if appSlug == "" {
		appSlug = dbApp.DisplayName
	}
	return appurl.ApplicationURL{
		// We never generate URLs with a prefix. We only allow prefixes when
		// parsing URLs from the hostname. Users that want this feature can
		// write out their own URLs.
		Prefix:        "",
		AppSlugOrPort: appSlug,
		AgentName:     agentName,
		WorkspaceName: workspaceName,
		Username:      ownerName,
	}.String()
}

func Apps(dbApps []database.WorkspaceApp, agent database.WorkspaceAgent, ownerName string, workspace database.Workspace) []codersdk.WorkspaceApp {
	sort.Slice(dbApps, func(i, j int) bool {
		if dbApps[i].DisplayOrder != dbApps[j].DisplayOrder {
			return dbApps[i].DisplayOrder < dbApps[j].DisplayOrder
		}
		if dbApps[i].DisplayName != dbApps[j].DisplayName {
			return dbApps[i].DisplayName < dbApps[j].DisplayName
		}
		return dbApps[i].Slug < dbApps[j].Slug
	})

	apps := make([]codersdk.WorkspaceApp, 0)
	for _, dbApp := range dbApps {
		apps = append(apps, codersdk.WorkspaceApp{
			ID:            dbApp.ID,
			URL:           dbApp.Url.String,
			External:      dbApp.External,
			Slug:          dbApp.Slug,
			DisplayName:   dbApp.DisplayName,
			Command:       dbApp.Command.String,
			Icon:          dbApp.Icon,
			Subdomain:     dbApp.Subdomain,
			SubdomainName: AppSubdomain(dbApp, agent.Name, workspace.Name, ownerName),
			SharingLevel:  codersdk.WorkspaceAppSharingLevel(dbApp.SharingLevel),
			Healthcheck: codersdk.Healthcheck{
				URL:       dbApp.HealthcheckUrl,
				Interval:  dbApp.HealthcheckInterval,
				Threshold: dbApp.HealthcheckThreshold,
			},
			Health: codersdk.WorkspaceAppHealth(dbApp.Health),
			Hidden: dbApp.Hidden,
		})
	}
	return apps
}

func ProvisionerDaemon(dbDaemon database.ProvisionerDaemon) codersdk.ProvisionerDaemon {
	result := codersdk.ProvisionerDaemon{
		ID:             dbDaemon.ID,
		OrganizationID: dbDaemon.OrganizationID,
		CreatedAt:      dbDaemon.CreatedAt,
		LastSeenAt:     codersdk.NullTime{NullTime: dbDaemon.LastSeenAt},
		Name:           dbDaemon.Name,
		Tags:           dbDaemon.Tags,
		Version:        dbDaemon.Version,
		APIVersion:     dbDaemon.APIVersion,
		KeyID:          dbDaemon.KeyID,
	}
	for _, provisionerType := range dbDaemon.Provisioners {
		result.Provisioners = append(result.Provisioners, codersdk.ProvisionerType(provisionerType))
	}
	return result
}

func RecentProvisionerDaemons(now time.Time, staleInterval time.Duration, daemons []database.ProvisionerDaemon) []codersdk.ProvisionerDaemon {
	results := []codersdk.ProvisionerDaemon{}

	for _, daemon := range daemons {
		// Daemon never connected, skip.
		if !daemon.LastSeenAt.Valid {
			continue
		}
		// Daemon has gone away, skip.
		if now.Sub(daemon.LastSeenAt.Time) > staleInterval {
			continue
		}

		results = append(results, ProvisionerDaemon(daemon))
	}

	// Ensure stable order for display and for tests
	sort.Slice(results, func(i, j int) bool {
		return results[i].Name < results[j].Name
	})

	return results
}

func SlimRole(role rbac.Role) codersdk.SlimRole {
	orgID := ""
	if role.Identifier.OrganizationID != uuid.Nil {
		orgID = role.Identifier.OrganizationID.String()
	}

	return codersdk.SlimRole{
		DisplayName:    role.DisplayName,
		Name:           role.Identifier.Name,
		OrganizationID: orgID,
	}
}

func SlimRolesFromNames(names []string) []codersdk.SlimRole {
	convertedRoles := make([]codersdk.SlimRole, 0, len(names))

	for _, name := range names {
		convertedRoles = append(convertedRoles, SlimRoleFromName(name))
	}

	return convertedRoles
}

func SlimRoleFromName(name string) codersdk.SlimRole {
	rbacRole, err := rbac.RoleByName(rbac.RoleIdentifier{Name: name})
	var convertedRole codersdk.SlimRole
	if err == nil {
		convertedRole = SlimRole(rbacRole)
	} else {
		convertedRole = codersdk.SlimRole{Name: name}
	}
	return convertedRole
}

func RBACRole(role rbac.Role) codersdk.Role {
	slim := SlimRole(role)

	orgPerms := role.Org[slim.OrganizationID]
	return codersdk.Role{
		Name:                    slim.Name,
		OrganizationID:          slim.OrganizationID,
		DisplayName:             slim.DisplayName,
		SitePermissions:         List(role.Site, RBACPermission),
		OrganizationPermissions: List(orgPerms, RBACPermission),
		UserPermissions:         List(role.User, RBACPermission),
	}
}

func Role(role database.CustomRole) codersdk.Role {
	orgID := ""
	if role.OrganizationID.UUID != uuid.Nil {
		orgID = role.OrganizationID.UUID.String()
	}

	return codersdk.Role{
		Name:                    role.Name,
		OrganizationID:          orgID,
		DisplayName:             role.DisplayName,
		SitePermissions:         List(role.SitePermissions, Permission),
		OrganizationPermissions: List(role.OrgPermissions, Permission),
		UserPermissions:         List(role.UserPermissions, Permission),
	}
}

func Permission(permission database.CustomRolePermission) codersdk.Permission {
	return codersdk.Permission{
		Negate:       permission.Negate,
		ResourceType: codersdk.RBACResource(permission.ResourceType),
		Action:       codersdk.RBACAction(permission.Action),
	}
}

func RBACPermission(permission rbac.Permission) codersdk.Permission {
	return codersdk.Permission{
		Negate:       permission.Negate,
		ResourceType: codersdk.RBACResource(permission.ResourceType),
		Action:       codersdk.RBACAction(permission.Action),
	}
}

func Organization(organization database.Organization) codersdk.Organization {
	return codersdk.Organization{
		MinimalOrganization: codersdk.MinimalOrganization{
			ID:          organization.ID,
			Name:        organization.Name,
			DisplayName: organization.DisplayName,
			Icon:        organization.Icon,
		},
		Description: organization.Description,
		CreatedAt:   organization.CreatedAt,
		UpdatedAt:   organization.UpdatedAt,
		IsDefault:   organization.IsDefault,
	}
}

<<<<<<< HEAD
func WorkspacePrebuildPool(pb database.WorkspacePrebuildPool) codersdk.WorkspacePrebuildPool {
	return codersdk.WorkspacePrebuildPool{
		ID:                pb.ID,
		Name:              pb.Name,
		Count:             pb.Count,
		OrganizationID:    pb.OrganizationID,
		TemplateID:        pb.TemplateID,
		TemplateVersionID: pb.TemplateVersionID,
		CreatedBy:         pb.CreatedBy,
		CreatedAt:         pb.CreatedAt,
		UpdatedAt:         pb.UpdatedAt,
=======
func CryptoKeys(keys []database.CryptoKey) []codersdk.CryptoKey {
	return List(keys, CryptoKey)
}

func CryptoKey(key database.CryptoKey) codersdk.CryptoKey {
	return codersdk.CryptoKey{
		Feature:   codersdk.CryptoKeyFeature(key.Feature),
		Sequence:  key.Sequence,
		StartsAt:  key.StartsAt,
		DeletesAt: key.DeletesAt.Time,
		Secret:    key.Secret.String,
>>>>>>> 53156564
	}
}<|MERGE_RESOLUTION|>--- conflicted
+++ resolved
@@ -660,7 +660,20 @@
 	}
 }
 
-<<<<<<< HEAD
+func CryptoKeys(keys []database.CryptoKey) []codersdk.CryptoKey {
+	return List(keys, CryptoKey)
+}
+
+func CryptoKey(key database.CryptoKey) codersdk.CryptoKey {
+	return codersdk.CryptoKey{
+		Feature:   codersdk.CryptoKeyFeature(key.Feature),
+		Sequence:  key.Sequence,
+		StartsAt:  key.StartsAt,
+		DeletesAt: key.DeletesAt.Time,
+		Secret:    key.Secret.String,
+	}
+}
+
 func WorkspacePrebuildPool(pb database.WorkspacePrebuildPool) codersdk.WorkspacePrebuildPool {
 	return codersdk.WorkspacePrebuildPool{
 		ID:                pb.ID,
@@ -672,18 +685,5 @@
 		CreatedBy:         pb.CreatedBy,
 		CreatedAt:         pb.CreatedAt,
 		UpdatedAt:         pb.UpdatedAt,
-=======
-func CryptoKeys(keys []database.CryptoKey) []codersdk.CryptoKey {
-	return List(keys, CryptoKey)
-}
-
-func CryptoKey(key database.CryptoKey) codersdk.CryptoKey {
-	return codersdk.CryptoKey{
-		Feature:   codersdk.CryptoKeyFeature(key.Feature),
-		Sequence:  key.Sequence,
-		StartsAt:  key.StartsAt,
-		DeletesAt: key.DeletesAt.Time,
-		Secret:    key.Secret.String,
->>>>>>> 53156564
 	}
 }