--- conflicted
+++ resolved
@@ -947,15 +947,8 @@
 				start := time.Now()
 				// here we use the graceful context because the script runner is not directly tied
 				// to the agent API.
-<<<<<<< HEAD
-				err := a.scriptRunner.Execute(a.gracefulCtx, func(script codersdk.WorkspaceAgentScript) bool {
-					return script.RunOnStart
-				})
+				err := a.scriptRunner.Execute(a.gracefulCtx, agentscripts.ExecuteStartScripts)
 				// Measure the time immediately after the scripts have finished
-=======
-				err := a.scriptRunner.Execute(a.gracefulCtx, agentscripts.ExecuteStartScripts)
-				// Measure the time immediately after the script has finished
->>>>>>> 53156564
 				dur := time.Since(start).Seconds()
 				if err != nil {
 					a.logger.Warn(ctx, "startup script(s) failed", slog.Error(err))
